#!/usr/bin/env python3
import argparse
import os
import shutil
import sys
import glob
from datetime import datetime
import statistics
from collections import Counter
#import matplotlib.pyplot as plt
import plotly.graph_objs as go
import plotly.io as pio
#import numpy as np
#import logging
#from logging.handlers import RotatingFileHandler
from Bio import SeqIO
from Bio.SeqRecord import SeqRecord
from Bio import Seq
#from Bio.Blast.Applications import NcbiblastnCommandline
from io import StringIO
#from Bio.Blast import NCBIXML
#from BCBio import GFF
from progressbar import ProgressBar
from utils.taranis_utils import *


# · * · * · * · * · * · * · * · * · * · * · * · * · * · * · * · * · * · * · * · * · * · * · * · * · * · * #
# Extract info from schema: duplicates, subsets, quality, lenght statistics, annotation and general info  #
# · * · * · * · * · * · * · * · * · * · * · * · * · * · * · * · * · * · * · * · * · * · * · * · * · * · * #

def extract_info_schema (schema_files, outputdir, genus, species, usegenus, logger) :
    schema_info_dict = {}
    protein_dict = {}
    schema_sequence_dict ={} ## auxiliar duplicados
    allele_duplicated = {}
    allele_subsets = {}
    schema_quality_per_class_ids = {}
    schema_statistics = {}
    schema_variability_count = {} ## auxiliar estadística longitud
    annotation_core_dict = {}

    print('Analyzing schema...')
    pbar = ProgressBar ()
    for schema_file in pbar (schema_files) :

        gene_name = os.path.basename(schema_file).split('.')[0]

        protein_dict[gene_name] = {}
        schema_info_dict[gene_name] = {}
        schema_sequence_dict[gene_name] = {}
        schema_quality_per_class_ids[gene_name] = {'good_quality': [], 'bad_quality: no_start': [], 'bad_quality: no_stop': [], 'bad_quality: no_start_stop': [], 'bad_quality: multiple_stop': []}
        schema_statistics[gene_name] = []
        schema_variability_count[gene_name] = {} ## auxiliar estadística longitud

        alleles_len = []


        # ········································ #
        # Get schema alleles quality for core gene #
        # ········································ #

        locus_quality = check_core_gene_quality(schema_file, logger)

        for allele in locus_quality:
            schema_quality_per_class_ids[gene_name][locus_quality[allele]].append(allele)


        # ············································· #
        # Get gene and product annotation for core gene #
        # ············································· #

        gene_annot, product_annot = get_gene_annotation (gene_name, outputdir, genus, species, usegenus, logger)
        if gene_name not in annotation_core_dict.keys():
            annotation_core_dict[gene_name] = {}
        annotation_core_dict[gene_name] = [gene_annot, product_annot]


        alleles_in_locus = list(SeqIO.parse(schema_file, "fasta"))

        for allele_1 in alleles_in_locus:

            allele_1_id = allele_1.id


            # ··························································· #
            # Get alleles which are subsets of other locus schema alleles #
            # ··························································· #

            for allele_2 in alleles_in_locus :

                if str(allele_1.seq) in str(allele_2.seq) or str(allele_2.seq) in str(allele_1.seq) :
                    if len(str(allele_1.seq)) != len(str(allele_2.seq)) :

                        allele_2_id = allele_2.id

                        if len(str(allele_1.seq)) > len(str(allele_2.seq)) :
                            no_subset = allele_1_id
                            subset = allele_2_id

                        else:
                            no_subset = allele_2_id
                            subset = allele_1_id


                        if not gene_name in allele_subsets :
                            allele_subsets [gene_name] = {}

                        if not no_subset in allele_subsets [gene_name] :
                            allele_subsets [gene_name][no_subset] = []
                        if not subset in allele_subsets [gene_name][no_subset]:
                            allele_subsets [gene_name][no_subset].append(subset)


            sequence = allele_1.seq
            sequence_str = str(sequence)


            # ··············································································· #
            # Get protein sequence for each CDS encoding allele sequence in each schema locus #
            # ··············································································· #

            query_direction = check_sequence_order(sequence_str, logger)
            if query_direction == 'reverse' :
                sequence = sequence.reverse_complement()

            try:
                protein = str(sequence.translate(cds=True, table = 11))
                protein_dict[gene_name][allele_1_id] = protein
                coding_cds = 'Yes'
            except Exception as error:
                logger.error('Not CDS for gene %s in the allele %s ', gene_name, allele_1_id)
                protein = '-'
                coding_cds = 'No'
                protein_dict[gene_name][allele_1_id] = 'NOT CDS'


            # ························································································································································································ #
            # Create schema info summary including for each allele in each locus: nucleotide sequence, protein sequence, nucleotide sequence length, CDS encoding, allele quality and allele direction #
            # ························································································································································································ #

            for quality_class in schema_quality_per_class_ids[gene_name]:
                if str(allele_1_id) in schema_quality_per_class_ids[gene_name][quality_class]:
                    allele_quality = quality_class

            schema_info_dict[gene_name][allele_1_id] = [sequence_str, str(len(sequence_str)), coding_cds, allele_quality, query_direction, protein]

            # Get core gene alleles length to keep length variability and statistics info
            alleles_len.append(len(sequence_str))


            # ··········································· #
            # Get duplicated alleles in each locus schema #
            # ··········································· #
            if not sequence_str in schema_sequence_dict[gene_name] :
                schema_sequence_dict [gene_name][sequence_str]= [allele_1_id]
            else:
                schema_sequence_dict [gene_name][sequence_str].append(allele_1_id)

        for allele in schema_sequence_dict [gene_name] :
            if len(schema_sequence_dict [gene_name][allele]) > 1 :
                if not gene_name in allele_duplicated :
                    allele_duplicated[gene_name] = []
                allele_duplicated [gene_name].append(sorted(schema_sequence_dict [gene_name][allele]))


        # ······························································· #
        # Get length variability and statistics for alleles in this locus #
        # ······························································· #

        if len(alleles_len) == 1:
            stdev = 0
        else:
            stdev = statistics.stdev(alleles_len)
        
        #schema_statistics[gene_name]=[statistics.mode(alleles_len), statistics.mean(alleles_len), stdev, min(alleles_len), max(alleles_len)]
        schema_statistics[gene_name]=[list(Counter(alleles_len).most_common(1)[0])[0], statistics.mean(alleles_len), stdev, min(alleles_len), max(alleles_len)]

        for length in list(set(alleles_len)):
            schema_variability_count[gene_name][str(length)] = str(alleles_len.count(length))

    return schema_info_dict, schema_quality_per_class_ids, allele_duplicated, allele_subsets, schema_statistics, schema_variability_count, annotation_core_dict, protein_dict


def create_bar_graphic (x_data, y_data, x_label, x_prefix ,y_label, title , rotation, file_name) : ## X
    '''
    index = np.arange(len(x_data))
    plt.bar(index, y_data)
    plt.xlabel(x_label, fontsize=5)
    plt.ylabel(y_label, fontsize=5)
    plt.xticks(index, x_data, fontsize= 7, rotation=rotation)

    plt.title(title)
    #plt.show()
    plt.savefig(file_name)
    plt.close()
    '''

    trace0 = go.Bar(
                #x=['Product A', 'Product B', 'Product C'],
                #y=[20, 14, 23],
                x = x_data,
                y = y_data,
                text = y_data,

                #text=['27% market share', '24% market share', '19% market share'],
                textposition = 'auto',
                marker=dict( color='rgb(158,202,225)',
                    line=dict(
                    color='rgb(8,48,107)',
                    width=1.5, )
                ),
                opacity=0.6
                )

    data = [trace0]
    #import pdb; pdb.set_trace()
    layout = go.Layout( title=title,
                    xaxis = dict(title = x_label,
                    tickformat = '%' +x_prefix),
                    yaxis = dict(title = y_label),
                    )
    fig = go.Figure(data=data, layout=layout)
    pio.write_image(fig, file_name)
    return True


def find_proteins_in_gene (raw_proteins_per_genes, logger) : ## X
    proteins_sequence_per_gene ={}
    proteins_percent_per_gene ={}
    logger.info('Start handling the raw_proteins to get the unique coding proteins')
    for gene in raw_proteins_per_genes :
        proteins = []

        #num_alleles = len (proteins_per_genes[gene])
        for allele, value in sorted(raw_proteins_per_genes[gene].items()) :
            if value != 'NOT CDS' :
                proteins.append(value)
        proteins_sequence_per_gene[gene] = list(set(proteins))
        if len(proteins) == 0 :
            proteins_percent_per_gene[gene] = '0'
        else:
            proteins_percent_per_gene[gene] = format(len(list(set(proteins))) / len(proteins) , '.2f')

    logger.info('Complete the protein handling')
    return proteins_sequence_per_gene, proteins_percent_per_gene


def summary_schema_info (schema_info_dict,  output_dir, logger) : ## X
    logger.info('Start processing the information in schema info')
    header_variability_length = ['Gene name', 'Length variability']
    header_gene_length = ['Gene name', 'Length']
    header_percent_allele_not_cds = ['Gene name', 'Allele Percentage that is not coding CDS']
    summary_info = {}
    variability_length = {}
    coding_cds = {}
    #error_type = {}
    allele_quality = {}
    gene_length = {}
    direction = {}

    # join all individual information to one item per gene
    for gene in sorted(schema_info_dict) :

        g_length = [] # longitud
        coding_cds[gene] = {} # coding cds
        allele_quality[gene] = {} # tipo de error --> CALIDAD
        direction[gene] = {} # dirección

        logger.debug('dumping g_length for gene  %s ' ,gene)
        for allele in schema_info_dict[gene] :
            values = schema_info_dict[gene][allele]
            g_length.append(int(values[1]))
            #g_coding.append(values[1])
            if not values[2] in coding_cds[gene] :
                coding_cds[gene][values[2]] = 0
            coding_cds[gene][values[2]] += 1

            if not values[3] in allele_quality[gene] :
               allele_quality[gene][values[3]] = 0
            allele_quality[gene][values[3]] += 1

            if not values[4] in direction [gene]:
                direction[gene][values[4]] = 0
            direction[gene][values[4]] += 1


        mode_length=statistics.mode(g_length)
        min_length = min(g_length)
        max_length = max(g_length)
        gene_length[gene] = mode_length
        variability_length[gene]=format(max((mode_length-min_length), (max_length-mode_length))/mode_length, '.2f')

    logger.info('Create the summary folder')
    os.makedirs(os.path.join(output_dir, 'summary'))


    #logger.info('Dumping the variability length from the schema to file')
    #variability_length_file =  os.path.join(output_dir, 'summary' , 'variability_length.tsv')
    #save_simple_dict_to_file (variability_length,  header_variability_length, variability_length_file, logger)

    '''
    with open (variability_length_file , 'w') as variability_length_fh :
        variability_length_fh.write('\t'.join(header_variability_length) + '\n')
        for gene, value in sorted (variability_length.items()) :
            variability_length_fh.write(gene + '\t' +  value + '\n')
    '''

    logger.info('Dumping completed')
    #logger.info('Dumping the gene length from the schema to file')
    #gene_length_file = os.path.join(output_dir, 'summary' , 'gene_length.tsv')
    #save_simple_dict_to_file (gene_length,  header_gene_length, gene_length_file, logger)

    logger.info('Processing the picture for gene length')
    # Length of the gene will be clustered in 10 groups to be presented in the graphic bar
    x_axis = [150, 250, 500, 1000, 1500, 2000, 2500, 3000, 4000 , 5000]
    gene_length_values = 10 *[0]
    #summary_length = {}
    #set_of_length = []
    #number_of_set_length = []

    for value  in gene_length.values() :
        if value > 5000 :
            # if gene length is bigger than 5000 it will be assigned to 5000
            gene_length_values[len(x_axis)-1] += 1
        else:
            for index in range(len(x_axis)) :
                if value <= x_axis[index] :
                    gene_length_values[index] += 1
                    break


    x_axis_label = ['<= {0}'.format(element) for element in x_axis]

    length_graphic_file = os.path.join(output_dir, 'graphic_gene_length.png')
    rotation = 30
    x_prefix = ''
    create_bar_graphic (x_axis_label, gene_length_values, 'Gene length', x_prefix ,'Number of gene with the same length', 'Sequence length for genes defined in the schema ' , rotation,  length_graphic_file)
    #create_bar_graphic (set_of_length, number_of_set_length, 'length of gene', 'Number of gene with the same length', 'Length of the sequence for each gene defined in the schema ' , rotation,  length_graphic_file)

    logger.info('Processing the picture for variablity length')
    variation_lenght = {}
    index_variation = []
    value_varation = []
    for gene, v_length in variability_length.items() :
        if not v_length in variation_lenght :
            variation_lenght[v_length] = 0
        variation_lenght [v_length] += 1
    for index, value in sorted(variation_lenght.items()):
        index_variation.append(index)
        value_varation.append(value)

    x_axis_label = ['{0}%'.format(int(float(element)*100)) for element in index_variation]
    varation_length_graphic_file = os.path.join(output_dir, 'graphic_varation_length.png')
    rotation = 30
    x_prefix =''
    create_bar_graphic (x_axis_label, value_varation, 'length variability of gene', x_prefix,  'Numbers of gene variability', 'Variability length of the sequence for each gene defined in the schema ' , rotation,  varation_length_graphic_file)
    logger.info('Complete picture for variability length')

    # combine the number of times that an allele is not protein coding
    summary_coding_cds = {}
    #count_conting_cds = {}
    percents = []
    percent_value = []
    for gene in coding_cds :

        if 'Yes' in coding_cds[gene] :
            allele_coding_cds = coding_cds[gene]['Yes']
        else:
            allele_coding_cds = 0
        if 'No' in coding_cds[gene] :
            allele_no_coding_cds = coding_cds[gene]['No']
        else:
            allele_no_coding_cds = 0
        percent_not_coding = format(allele_no_coding_cds/(allele_no_coding_cds + allele_coding_cds), '.2f')
        summary_coding_cds[gene] = percent_not_coding

    #logger.info('Dumping the allele percentage that are not codings CDS to file')
    #percent_allele_not_coding_file =  os.path.join(output_dir, 'summary' , 'percent_allele_not_coding.tsv')
    #save_simple_dict_to_file (summary_coding_cds,  header_percent_allele_not_cds, percent_allele_not_coding_file, logger)


    # Create the plot file for the (cdc/non cds) percent relation
    percent_coding_one_decimal = []
    for per_values in  summary_coding_cds.values() :
        percent_coding_one_decimal.append(str(round(float(per_values), 1)))

    percent_number = []
    percent_list = sorted(list(set(percent_coding_one_decimal)))
    for item in percent_list :
        percent_number.append(percent_coding_one_decimal.count(item))

    x_axis_label = ['{0}%'.format(int(float(element)*100)) for element in percent_list]

    percent_not_contig_graphic_file = os.path.join(output_dir, 'graphic_allele_percent_not_coding.png')
    rotation = 30
    x_prefix = ''

    create_bar_graphic (x_axis_label, percent_number, 'Percent of non coding CDS', x_prefix, 'Number of genes ', 'Alleles that are not coding CDS ( in % ) ' , rotation, percent_not_contig_graphic_file)

    # Combine the number of times that the error codo arise when trying to conver to cds
    summary_allele_quality = {}
    error_name = []
    error_value = []
    for gene, errors in allele_quality.items() :
        for error_code , value_error in errors.items() :
            if error_code != 'No error' :

                if 'start codon' in error_code :
                    error_code = 'not start codon'
                elif 'Extra in frame stop' in error_code :
                    error_code = 'extra stop codon'
                elif 'not a stop codon' in error_code :
                    error_code = 'not stop codon'
                else:
                    pass
                if not error_code in summary_allele_quality :
                    summary_allele_quality[error_code] = 0
                summary_allele_quality[error_code] += value_error
    for error , value in summary_allele_quality.items():
        error_name.append(error)
        error_value.append(value)

    # Create the plot file for error types when trying to convert to cds
    allele_quality_graphic_file = os.path.join(output_dir, 'graphic_allele_quality_cds.png')
    rotation = 0
    x_prefix = ''
    create_bar_graphic (error_name, error_value, 'Error type when converting to CDS', x_prefix,  'Number of errors', 'Type of errors that are generated when trying to convert to CDS ' , rotation , allele_quality_graphic_file)

    logger.info('Schema info has been completed processed ')

    return True


def save_simple_dict_list_to_files (dict_to_save,  heading_text, folder_name ,file_name, logger) : ## X
    logger.info('Saving file %s', file_name)
    for gene , value_list in sorted(dict_to_save.items()):
        f_name = os.path.join(folder_name, str(gene + file_name))
        with open (f_name , 'w') as f_name_fh :
            f_name_fh.write('\t'.join(heading_text) + '\n')
            for item in value_list :
                f_name_fh.write(gene + '\t' + item + '\n')
    logger.info('Saved file  %s', file_name)
    return True


def save_simple_dict_to_file (dict_to_save,  heading_text, file_name, logger) : ## X
    logger.info('Saving file %s', file_name)
    with open (file_name , 'w') as file_name_fh :
        file_name_fh.write('\t'.join(heading_text) + '\n')
        for gene , value in sorted (dict_to_save.items()) :
            file_name_fh.write(gene + '\t' + str(value) + '\n')
    logger.info('Saved file  %s', file_name)
    return True


def summary_proteins (raw_proteins_per_genes, output_dir, logger) : ## X
    logger.info('Start handling protein from the raw information')
    heading_summary_proteins_sequence = ['Gene Name', 'Protein sequence']
    heading_summary_proteins_percent = ['Gene Name', 'Percent of different proteins in the gene']
    proteins_sequence_per_gene, proteins_percent_per_gene = find_proteins_in_gene (raw_proteins_per_genes, logger)
    # Save proteins sequences proteins to file
    os.makedirs(os.path.join(output_dir, 'summary', 'proteins'))
    folder_summary_proteins = os.path.join(output_dir, 'summary', 'proteins')
    proteins_sequence_file = '_summary_protein_sequence.tsv'
    save_simple_dict_list_to_files (proteins_sequence_per_gene, heading_summary_proteins_sequence, folder_summary_proteins, proteins_sequence_file, logger)
    # Save proteins percent to file
    proteins_percent_file = os.path.join(output_dir, 'summary' , 'proteins_percent.tsv')
    save_simple_dict_to_file (proteins_percent_per_gene, heading_summary_proteins_percent, proteins_percent_file ,logger)

    # create the diagram to display the percent proteins for each gene
    # round number to 1 decimal to show the graphic
    all_percent = []
    percent_values = proteins_percent_per_gene.values()
    for percent_value in percent_values :
        all_percent.append(str(round(float(percent_value), 1)))

    #all_percent =  list(proteins_percent_per_gene.values() )
    percent_list = sorted(list(set(all_percent)))
    percent_number = []
    for item in percent_list :
        percent_number.append(all_percent.count(item))
    x_axis_label = ['{0}%'.format(int(float(element)*100)) for element in percent_list]
    protein_percent_graphic_file = os.path.join(output_dir, 'graphic_protein_percent.png')
    rotation = 30
    x_prefix =''
    create_bar_graphic (x_axis_label, percent_number, 'Percent of proteins ', x_prefix ,
                        'Number of genes', 'Percent of Alleles that coding for the same protein (in %)'
                        , rotation, protein_percent_graphic_file)

    return True


# · * · * · * · * · * · * · * · * · * · * · * · * · * · * · * · * · * · * · * · * · * · * · * · * · * · * · * ·  #
# Keep info extracted from schema: duplicates, subsets, quality, lenght statistics, annotation and general info  #
# · * · * · * · * · * · * · * · * · * · * · * · * · * · * · * · * · * · * · * · * · * · * · * · * · * · * · * ·  #

#def analyze_schema (inputdir, outputdir, alt_codon_start, logger) :
def analyze_schema (inputdir, outputdir, genus, species, usegenus, logger) :

    header_schema_quality = ['Core Gene', 'Good quality', 'Bad quality: no start', 'Bad quality: no stop', 'Bad quality: no start stop', 'Bad quality: multiple stop', 'Total']
    header_schema_statistics = ['Core Gene', 'Mode', 'Mean', 'Standard Deviation', 'Min Length', 'Max Length', 'Schema Variability', 'Total']
    header_annotation = ['Core Gene', 'Gene Annotation', 'Product Annotation'] ####
    header_alleles_duplicated = ['Core Gene', 'Duplicated alleles group IDs' ]
    header_alleles_subsets = ['Core Gene', 'Allele', 'Subsets alleles group IDs' ]
    header_schema_info = ['Core Gene', 'Allele', 'Nucleotides Sequence', 'Length', 'Encoding CDS' , 'Allele Quality', 'Direction', 'Protein Sequence']

    schema_files = get_fasta_file_list(inputdir, logger)

    logger.info('Extract the raw information for each gene in the schema')

    #schema_info_dict, schema_quality_per_class_ids, allele_duplicated, allele_subsets, raw_proteins_per_genes = extract_info_schema (schema_files, logger)
    schema_info_dict, schema_quality_per_class_ids, allele_duplicated, allele_subsets, schema_statistics, schema_variability_count, annotation_core_dict, raw_proteins_per_genes = extract_info_schema (schema_files, outputdir, genus, species, usegenus, logger)

    print('Saving data to ', outputdir )
    logger.info('Start dumping the raw information to files')
    os.makedirs(os.path.join(outputdir, 'raw_info'))

    # Saving schema info to file
    logger.info('Saving schema info to file..')
    os.makedirs(os.path.join(outputdir, 'raw_info', 'raw_schema_information'))
    for core in sorted(schema_info_dict) :
        schema_info_file = os.path.join(outputdir, 'raw_info', 'raw_schema_information', str(core + '_schema_information.tsv'))
        with open (schema_info_file , 'w') as schema_info_fh :
            schema_info_fh.write('\t'.join(header_schema_info) + '\n')
            for allele in (schema_info_dict[core]) :
                schema_info_fh.write(core + '\t' + allele + '\t' + '\t'.join(schema_info_dict[core][allele]) + '\n')

    # Saving duplicated alleles to file
    logger.info('Saving duplicated alleles to file..')
    allele_duplicated_file =  os.path.join(outputdir, 'raw_info' , 'duplicated_alleles.tsv')
    with open (allele_duplicated_file , 'w') as allele_duplicated_fh :
        allele_duplicated_fh.write('\t'.join(header_alleles_duplicated) + '\n')
        for core in sorted(allele_duplicated) :
            for duplication in (allele_duplicated[core]):
                allele_duplicated_fh.write(core + '\t'  + ', '.join(map(str, list(duplication))) + '\n')

    # Saving alleles subsets to file
    logger.info('Saving subsets alleles to file..')
    #os.makedirs(os.path.join(outputdir, 'raw_info', 'subsets_alleles'))
    allele_subsets_file =  os.path.join(outputdir, 'raw_info' , 'alleles_subsets.tsv')
    with open (allele_subsets_file , 'w') as allele_subsets_fh :
        allele_subsets_fh.write('\t'.join(header_alleles_subsets) + '\n')
        for core in sorted(allele_subsets) :
            for allele_id in allele_subsets[core]:
                allele_subsets_fh.write(core + '\t' + allele_id + '\t' + ', '.join(map(str, list(allele_subsets[core][allele_id]))) + '\n')

    # Saving schema quality to file
    logger.info('Saving schema quality information to file..')
    quality_file =  os.path.join(outputdir, 'raw_info', 'schema_quality.tsv')
    with open (quality_file , 'w') as quality_fh :
        quality_fh.write('\t'.join(header_schema_quality) + '\n')
        for core in sorted(schema_quality_per_class_ids) :
            len_quality_class_type = [len(schema_quality_per_class_ids[core]['good_quality']), len(schema_quality_per_class_ids[core]['bad_quality: no_start']), \
                                        len(schema_quality_per_class_ids[core]['bad_quality: no_stop']), len(schema_quality_per_class_ids[core]['bad_quality: no_start_stop']), \
                                        len(schema_quality_per_class_ids[core]['bad_quality: multiple_stop'])]

            ### orden alfabético? (['bad_quality: multiple_stop', 'bad_quality: no_start', 'bad_quality: no_start_stop', 'bad_quality: no_stop', 'good_quality'])
            #len_quality_class_type = []
            #for quality_class in sorted(schema_quality_per_class_ids[core]):
             #   len_quality_class_type.append(len(quality_class))
            #len_quality_class_type = [len(value) for value in list(schema_quality_per_class_ids[core].values())]

            quality_fh.write(core + '\t' + '\t'.join (map(str, len_quality_class_type)) + '\t' + str(sum(len_quality_class_type)) + '\n')

    # Saving length statistics to file
    logger.info('Saving schema length statistics information to file..')
    statistics_file =  os.path.join(outputdir, 'raw_info', 'length_statistics.tsv')
    with open (statistics_file , 'w') as stat_fh :
        stat_fh.write('\t'.join(header_schema_statistics) + '\n')
        for core in sorted (schema_statistics):
            length_number = []
            total_alleles = 0
            for length in schema_variability_count[core]:
                length_number.append(length + ': ' + schema_variability_count[core][length])
                total_alleles += int(schema_variability_count[core][length])

            stat_fh.write(core + '\t' + '\t'.join (map(str,schema_statistics[core])) + '\t' + ', '.join(length_number) + '\t' + str(total_alleles) + '\n')
            #stat_fh.write(core + '\t' + ', '.join(map(str,schema_statistics[core][0])) + '\t' + '\t'.join (map(str,schema_statistics[core][1::])) + '\t' + ', '.join(length_number) + '\t' + str(total_alleles) + '\n')

    # Saving schema annotation to file
<<<<<<< HEAD
    #logger.info('Saving core gene schema annotation to file..') 
    #annotation_file =  os.path.join(outputdir, 'raw_info' , 'annotation.tsv')    
    #with open (annotation_file , 'w') as annot_fh :
    #    annot_fh.write('\t'.join(header_annotation) + '\n')
    #    for core in sorted(annotation_core_dict) :
    #        annot_fh.write(core + '\t' + '\t'.join(annotation_core_dict[core]) + '\n')
=======
    logger.info('Saving core gene schema annotation to file..')
    annotation_file =  os.path.join(outputdir, 'raw_info' , 'annotation.tsv')
    with open (annotation_file , 'w') as annot_fh :
        annot_fh.write('\t'.join(header_annotation) + '\n')
        for core in sorted(annotation_core_dict) :
            annot_fh.write(core + '\t' + '\t'.join(annotation_core_dict[core]) + '\n')
>>>>>>> 298863a8

    logger.info('Completed dumped raw information to files')

    #summary_schema_info(schema_info_dict, outputdir, logger)
    #summary_proteins (raw_proteins_per_genes, outputdir, logger)

    return schema_quality_per_class_ids, allele_duplicated, allele_subsets, schema_files


# · * · * · * · * · * · * · * · * · * · * · * · * · * · * · * · * · * · * · * · * ·  #
# Filter schema removing subsets, duplicates and bad quality alleles from each locus #
# · * · * · * · * · * · * · * · * · * · * · * · * · * · * · * · * · * · * · * · * ·  #

def remove_alleles_from_schema (schema_files, remove_subsets, remove_duplicates, remove_no_cds, new_schema, allele_subsets, allele_duplicated, schema_quality_per_class, schema_dir, outputdir, logger):
                                ## logger?

    ## Create a copy of core genes schema if updateschema = 'new' / 'New'
    if new_schema == 'true':
      #  print("Ha entrado a true new schema para filtrar el esquema", '\n')
        no_filtered_schema_dir = schema_dir
        schema_dir_name = os.path.basename(no_filtered_schema_dir)
        schema_dir = os.path.join(outputdir, schema_dir_name + '_filtered')
        shutil.copytree(no_filtered_schema_dir, schema_dir)
        logger.info('Copying core genes fasta files to filter schema')

        schema_files = get_fasta_file_list(schema_dir, logger)


    print('\n', 'Filtering schema...')
    pbar = ProgressBar ()
    for schema_file in pbar (schema_files) :
        core_name = os.path.basename (schema_file).split('.') [0]

        alleles_to_remove = []

        if remove_subsets == 'true':
            if core_name in allele_subsets:
                subsets_alleles = sum(list(allele_subsets [core_name].values()), [])
                alleles_to_remove += [x for x in subsets_alleles]

        if remove_duplicates == 'true':
            if core_name in allele_duplicated:
                for duplicates_group in allele_duplicated[core_name]:
                    for id_index in range(1, len(duplicates_group)):
                        alleles_to_remove += duplicates_group[id_index]

        if remove_no_cds == 'true':
            for quality_class in schema_quality_per_class [core_name]:
                if 'bad_quality' in quality_class:
                    alleles_to_remove += schema_quality_per_class [core_name][quality_class]

        alleles_to_remove_unique = list(set(alleles_to_remove))

        alleles_in_locus_dict = {}
        allele_str_id = ''

        for allele in SeqIO.parse(schema_file, 'fasta'):
            if '_' in str(allele.id):
                split_id = str(allele.id).split('_')
                allele_id = int(split_id[-1])
                allele_str_id = '_'.join(split_id[0:len(split_id)])
            else:
                allele_id = int(allele.id)

            alleles_in_locus_dict[allele_id] = str(allele.seq)


        with open(schema_file, 'w') as schema_fh :
            for allele_id in sorted(alleles_in_locus_dict):
                if str(allele_id) not in alleles_to_remove_unique:
                    if len(allele_str_id) > 0:
                        allele_id_comp = allele_str_id + '_' + str(allele_id)
                    else:
                        allele_id_comp = str(allele_id)
                    schema_fh.write('>' + allele_id_comp + '\n' + alleles_in_locus_dict[allele_id] + '\n' + '\n' )

    return True


# · * · * · * · * · * · * · * · * · * · * · * · * #
# Processing schema analysis and schema filtering #
# · * · * · * · * · * · * · * · * · * · * · * · * #

def processing_analyze_schema(arguments) :

    start_time = datetime.now()
    print('Start the execution at :', start_time )

    # Open log file
    logger = open_log ('analyze_schema.log')

    #############################
    ## Create output directory ##
    #############################
    try:
        os.makedirs(arguments.outputdir)
    except:
        logger.info('Deleting the result  directory for a previous execution without cleaning up')
        shutil.rmtree(arguments.outputdir)
        try:
            os.makedirs(arguments.outputdir)
            logger.info ( 'Results folder %s  has been created again', arguments.outputdir)
        except:
            logger.info('Unable to create again the result directory %s', arguments.outputdir)
            print('Cannot create result directory on ', arguments.outputdir)
            exit(0)

    #########################
    ## Get schema analysis ##
    #########################
    #analyze_schema (arguments.inputdir, arguments.outputdir, arguments.alt,  logger)
    schema_quality_per_class_ids, allele_duplicated, allele_subsets, schema_files = analyze_schema (arguments.inputdir, arguments.outputdir, arguments.genus, arguments.species, arguments.usegenus, logger)
    if not schema_quality_per_class_ids:
        print('There is an error while processing the schema analysis. Check the log file to get more information \n')
        exit(0)

    ###################################################################################
    ## Remove allele subsets, duplicated alleles and bad quality alleles from schema ##
    ###################################################################################
    if str(arguments.removesubsets).lower() == 'true' or str(arguments.removeduplicates).lower() == 'true' or str(arguments.removenocds).lower() == 'true' :
        if not remove_alleles_from_schema (schema_files, str(arguments.removesubsets).lower(), str(arguments.removeduplicates).lower(), str(arguments.removenocds).lower(), str(arguments.newschema).lower(), allele_subsets, allele_duplicated, schema_quality_per_class_ids, arguments.inputdir, arguments.outputdir, logger):
            print('There is an error while processing the schema allele filtering. Check the log file to get more information \n')
            exit(0)

    end_time = datetime.now()
    print('completed execution at :', end_time )

    return True<|MERGE_RESOLUTION|>--- conflicted
+++ resolved
@@ -578,21 +578,13 @@
             #stat_fh.write(core + '\t' + ', '.join(map(str,schema_statistics[core][0])) + '\t' + '\t'.join (map(str,schema_statistics[core][1::])) + '\t' + ', '.join(length_number) + '\t' + str(total_alleles) + '\n')
 
     # Saving schema annotation to file
-<<<<<<< HEAD
     #logger.info('Saving core gene schema annotation to file..') 
     #annotation_file =  os.path.join(outputdir, 'raw_info' , 'annotation.tsv')    
     #with open (annotation_file , 'w') as annot_fh :
     #    annot_fh.write('\t'.join(header_annotation) + '\n')
     #    for core in sorted(annotation_core_dict) :
     #        annot_fh.write(core + '\t' + '\t'.join(annotation_core_dict[core]) + '\n')
-=======
-    logger.info('Saving core gene schema annotation to file..')
-    annotation_file =  os.path.join(outputdir, 'raw_info' , 'annotation.tsv')
-    with open (annotation_file , 'w') as annot_fh :
-        annot_fh.write('\t'.join(header_annotation) + '\n')
-        for core in sorted(annotation_core_dict) :
-            annot_fh.write(core + '\t' + '\t'.join(annotation_core_dict[core]) + '\n')
->>>>>>> 298863a8
+
 
     logger.info('Completed dumped raw information to files')
 
