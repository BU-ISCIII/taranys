--- conflicted
+++ resolved
@@ -21,47 +21,20 @@
 #from BCBio import GFF
 from progressbar import ProgressBar
 from utils.taranis_utils import *
-<<<<<<< HEAD
-'''
-def check_arg(args=None):
-    
-    parser = argparse.ArgumentParser(prog = 'analyze_schema.py', description="This program will analyze the schema that is in schemadir parameter or it will compare 2 schemas ")
-    #group = parser.add_mutually_exclusive_group()
-    #group.add_argument ('-a', help = 'Interactive locus download.')
-    #group.add_argument ('-b' , help = 'opcion b')
-    parser.add_argument('-output_dir', help = 'Directory where the result files will be stored')
-    subparser = parser.add_subparsers(help = 'analyze schema has 2 available options: (evaluate/compare) Evaluate 1 schema or compare 2 different schemas', dest = 'chosen_option')
-    
-    evaluate_parser = subparser.add_parser('evaluate', help = 'Evaluate the schema ')
-    evaluate_parser.add_argument('-input_dir', help = 'Directory where are the schema files.')
-    evaluate_parser.add_argument('-alt', required = False, help = 'Set to Yes if alternative start codon should be considered. Set to No to accept only ATG start codon', default = False)
-    
-    compare_parser = subparser.add_parser('compare', help = 'Compare 2 schema')
-    compare_parser.add_argument('-scheme1', help = 'Directory where are the schema files for the schema 1')
-    compare_parser.add_argument('-scheme2', help = 'Directory where are the schema files for the schema 2')
-    
-    return parser.parse_args()
-'''   
-def extract_info_schema (schema_files,  logger) :
-    not_cds_dict = {}
-    schema_sequence_dict ={}
-    
-=======
-
-
-# · * · * · * · * · * · * · * · * · * · * · * · * · * · * · * · * · * · * · * · * · * · * · * · * · * · * #  
+
+
+# · * · * · * · * · * · * · * · * · * · * · * · * · * · * · * · * · * · * · * · * · * · * · * · * · * · * #
 # Extract info from schema: duplicates, subsets, quality, lenght statistics, annotation and general info  #
 # · * · * · * · * · * · * · * · * · * · * · * · * · * · * · * · * · * · * · * · * · * · * · * · * · * · * #
 
 def extract_info_schema (schema_files, outputdir, genus, species, usegenus, logger) :
->>>>>>> fd44ec70
     schema_info_dict = {}
     protein_dict = {}
     schema_sequence_dict ={} ## auxiliar duplicados
     allele_duplicated = {}
-    allele_subsets = {} 
-    schema_quality_per_class_ids = {} 
-    schema_statistics = {} 
+    allele_subsets = {}
+    schema_quality_per_class_ids = {}
+    schema_statistics = {}
     schema_variability_count = {} ## auxiliar estadística longitud
     annotation_core_dict = {}
 
@@ -70,7 +43,7 @@
     for schema_file in pbar (schema_files) :
 
         gene_name = os.path.basename(schema_file).split('.')[0]
-        
+
         protein_dict[gene_name] = {}
         schema_info_dict[gene_name] = {}
         schema_sequence_dict[gene_name] = {}
@@ -113,7 +86,7 @@
             # ··························································· #
 
             for allele_2 in alleles_in_locus :
-                
+
                 if str(allele_1.seq) in str(allele_2.seq) or str(allele_2.seq) in str(allele_1.seq) :
                     if len(str(allele_1.seq)) != len(str(allele_2.seq)) :
 
@@ -132,12 +105,12 @@
                             allele_subsets [gene_name] = {}
 
                         if not no_subset in allele_subsets [gene_name] :
-                            allele_subsets [gene_name][no_subset] = []  
+                            allele_subsets [gene_name][no_subset] = []
                         if not subset in allele_subsets [gene_name][no_subset]:
                             allele_subsets [gene_name][no_subset].append(subset)
 
 
-            sequence = allele_1.seq            
+            sequence = allele_1.seq
             sequence_str = str(sequence)
 
 
@@ -146,24 +119,24 @@
             # ··············································································· #
 
             query_direction = check_sequence_order(sequence_str, logger)
-            if query_direction == 'reverse' : 
+            if query_direction == 'reverse' :
                 sequence = sequence.reverse_complement()
 
             try:
                 protein = str(sequence.translate(cds=True, table = 11))
                 protein_dict[gene_name][allele_1_id] = protein
-                coding_cds = 'Yes' 
+                coding_cds = 'Yes'
             except Exception as error:
                 logger.error('Not CDS for gene %s in the allele %s ', gene_name, allele_1_id)
-                protein = '-' 
+                protein = '-'
                 coding_cds = 'No'
                 protein_dict[gene_name][allele_1_id] = 'NOT CDS'
 
 
             # ························································································································································································ #
             # Create schema info summary including for each allele in each locus: nucleotide sequence, protein sequence, nucleotide sequence length, CDS encoding, allele quality and allele direction #
-            # ························································································································································································ #            
-    
+            # ························································································································································································ #
+
             for quality_class in schema_quality_per_class_ids[gene_name]:
                 if str(allele_1_id) in schema_quality_per_class_ids[gene_name][quality_class]:
                     allele_quality = quality_class
@@ -201,7 +174,7 @@
 
         for length in list(set(alleles_len)):
             schema_variability_count[gene_name][str(length)] = str(alleles_len.count(length))
-    
+
     return schema_info_dict, schema_quality_per_class_ids, allele_duplicated, allele_subsets, schema_statistics, schema_variability_count, annotation_core_dict, protein_dict
 
 
@@ -218,14 +191,14 @@
     plt.savefig(file_name)
     plt.close()
     '''
-    
+
     trace0 = go.Bar(
                 #x=['Product A', 'Product B', 'Product C'],
                 #y=[20, 14, 23],
                 x = x_data,
                 y = y_data,
                 text = y_data,
-                
+
                 #text=['27% market share', '24% market share', '19% market share'],
                 textposition = 'auto',
                 marker=dict( color='rgb(158,202,225)',
@@ -235,7 +208,7 @@
                 ),
                 opacity=0.6
                 )
-    
+
     data = [trace0]
     #import pdb; pdb.set_trace()
     layout = go.Layout( title=title,
@@ -264,14 +237,14 @@
             proteins_percent_per_gene[gene] = '0'
         else:
             proteins_percent_per_gene[gene] = format(len(list(set(proteins))) / len(proteins) , '.2f')
-        
+
     logger.info('Complete the protein handling')
     return proteins_sequence_per_gene, proteins_percent_per_gene
 
 
 def summary_schema_info (schema_info_dict,  output_dir, logger) : ## X
     logger.info('Start processing the information in schema info')
-    header_variability_length = ['Gene name', 'Length variability'] 
+    header_variability_length = ['Gene name', 'Length variability']
     header_gene_length = ['Gene name', 'Length']
     header_percent_allele_not_cds = ['Gene name', 'Allele Percentage that is not coding CDS']
     summary_info = {}
@@ -281,7 +254,7 @@
     allele_quality = {}
     gene_length = {}
     direction = {}
-    
+
     # join all individual information to one item per gene
     for gene in sorted(schema_info_dict) :
 
@@ -298,50 +271,50 @@
             if not values[2] in coding_cds[gene] :
                 coding_cds[gene][values[2]] = 0
             coding_cds[gene][values[2]] += 1
-            
+
             if not values[3] in allele_quality[gene] :
                allele_quality[gene][values[3]] = 0
             allele_quality[gene][values[3]] += 1
-            
+
             if not values[4] in direction [gene]:
                 direction[gene][values[4]] = 0
             direction[gene][values[4]] += 1
 
 
         mode_length=statistics.mode(g_length)
-        min_length = min(g_length) 
-        max_length = max(g_length) 
-        gene_length[gene] = mode_length 
+        min_length = min(g_length)
+        max_length = max(g_length)
+        gene_length[gene] = mode_length
         variability_length[gene]=format(max((mode_length-min_length), (max_length-mode_length))/mode_length, '.2f')
-    
+
     logger.info('Create the summary folder')
     os.makedirs(os.path.join(output_dir, 'summary'))
-    
+
 
     #logger.info('Dumping the variability length from the schema to file')
     #variability_length_file =  os.path.join(output_dir, 'summary' , 'variability_length.tsv')
     #save_simple_dict_to_file (variability_length,  header_variability_length, variability_length_file, logger)
-    
+
     '''
     with open (variability_length_file , 'w') as variability_length_fh :
         variability_length_fh.write('\t'.join(header_variability_length) + '\n')
         for gene, value in sorted (variability_length.items()) :
             variability_length_fh.write(gene + '\t' +  value + '\n')
     '''
-    
+
     logger.info('Dumping completed')
     #logger.info('Dumping the gene length from the schema to file')
     #gene_length_file = os.path.join(output_dir, 'summary' , 'gene_length.tsv')
-    #save_simple_dict_to_file (gene_length,  header_gene_length, gene_length_file, logger) 
+    #save_simple_dict_to_file (gene_length,  header_gene_length, gene_length_file, logger)
 
     logger.info('Processing the picture for gene length')
     # Length of the gene will be clustered in 10 groups to be presented in the graphic bar
     x_axis = [150, 250, 500, 1000, 1500, 2000, 2500, 3000, 4000 , 5000]
     gene_length_values = 10 *[0]
-    #summary_length = {}    
+    #summary_length = {}
     #set_of_length = []
     #number_of_set_length = []
-    
+
     for value  in gene_length.values() :
         if value > 5000 :
             # if gene length is bigger than 5000 it will be assigned to 5000
@@ -351,16 +324,16 @@
                 if value <= x_axis[index] :
                     gene_length_values[index] += 1
                     break
-      
+
 
     x_axis_label = ['<= {0}'.format(element) for element in x_axis]
 
     length_graphic_file = os.path.join(output_dir, 'graphic_gene_length.png')
     rotation = 30
     x_prefix = ''
-    create_bar_graphic (x_axis_label, gene_length_values, 'Gene length', x_prefix ,'Number of gene with the same length', 'Sequence length for genes defined in the schema ' , rotation,  length_graphic_file) 
-    #create_bar_graphic (set_of_length, number_of_set_length, 'length of gene', 'Number of gene with the same length', 'Length of the sequence for each gene defined in the schema ' , rotation,  length_graphic_file) 
-    
+    create_bar_graphic (x_axis_label, gene_length_values, 'Gene length', x_prefix ,'Number of gene with the same length', 'Sequence length for genes defined in the schema ' , rotation,  length_graphic_file)
+    #create_bar_graphic (set_of_length, number_of_set_length, 'length of gene', 'Number of gene with the same length', 'Length of the sequence for each gene defined in the schema ' , rotation,  length_graphic_file)
+
     logger.info('Processing the picture for variablity length')
     variation_lenght = {}
     index_variation = []
@@ -372,14 +345,14 @@
     for index, value in sorted(variation_lenght.items()):
         index_variation.append(index)
         value_varation.append(value)
-    
+
     x_axis_label = ['{0}%'.format(int(float(element)*100)) for element in index_variation]
     varation_length_graphic_file = os.path.join(output_dir, 'graphic_varation_length.png')
     rotation = 30
     x_prefix =''
-    create_bar_graphic (x_axis_label, value_varation, 'length variability of gene', x_prefix,  'Numbers of gene variability', 'Variability length of the sequence for each gene defined in the schema ' , rotation,  varation_length_graphic_file) 
+    create_bar_graphic (x_axis_label, value_varation, 'length variability of gene', x_prefix,  'Numbers of gene variability', 'Variability length of the sequence for each gene defined in the schema ' , rotation,  varation_length_graphic_file)
     logger.info('Complete picture for variability length')
-    
+
     # combine the number of times that an allele is not protein coding
     summary_coding_cds = {}
     #count_conting_cds = {}
@@ -395,32 +368,32 @@
             allele_no_coding_cds = coding_cds[gene]['No']
         else:
             allele_no_coding_cds = 0
-        percent_not_coding = format(allele_no_coding_cds/(allele_no_coding_cds + allele_coding_cds), '.2f') 
+        percent_not_coding = format(allele_no_coding_cds/(allele_no_coding_cds + allele_coding_cds), '.2f')
         summary_coding_cds[gene] = percent_not_coding
 
     #logger.info('Dumping the allele percentage that are not codings CDS to file')
     #percent_allele_not_coding_file =  os.path.join(output_dir, 'summary' , 'percent_allele_not_coding.tsv')
     #save_simple_dict_to_file (summary_coding_cds,  header_percent_allele_not_cds, percent_allele_not_coding_file, logger)
-    
-  
-    # Create the plot file for the (cdc/non cds) percent relation 
+
+
+    # Create the plot file for the (cdc/non cds) percent relation
     percent_coding_one_decimal = []
     for per_values in  summary_coding_cds.values() :
         percent_coding_one_decimal.append(str(round(float(per_values), 1)))
-    
-    percent_number = [] 
+
+    percent_number = []
     percent_list = sorted(list(set(percent_coding_one_decimal)))
     for item in percent_list :
         percent_number.append(percent_coding_one_decimal.count(item))
-    
+
     x_axis_label = ['{0}%'.format(int(float(element)*100)) for element in percent_list]
-    
+
     percent_not_contig_graphic_file = os.path.join(output_dir, 'graphic_allele_percent_not_coding.png')
     rotation = 30
     x_prefix = ''
 
-    create_bar_graphic (x_axis_label, percent_number, 'Percent of non coding CDS', x_prefix, 'Number of genes ', 'Alleles that are not coding CDS ( in % ) ' , rotation, percent_not_contig_graphic_file) 
-    
+    create_bar_graphic (x_axis_label, percent_number, 'Percent of non coding CDS', x_prefix, 'Number of genes ', 'Alleles that are not coding CDS ( in % ) ' , rotation, percent_not_contig_graphic_file)
+
     # Combine the number of times that the error codo arise when trying to conver to cds
     summary_allele_quality = {}
     error_name = []
@@ -428,7 +401,7 @@
     for gene, errors in allele_quality.items() :
         for error_code , value_error in errors.items() :
             if error_code != 'No error' :
-                
+
                 if 'start codon' in error_code :
                     error_code = 'not start codon'
                 elif 'Extra in frame stop' in error_code :
@@ -443,15 +416,15 @@
     for error , value in summary_allele_quality.items():
         error_name.append(error)
         error_value.append(value)
-    
+
     # Create the plot file for error types when trying to convert to cds
     allele_quality_graphic_file = os.path.join(output_dir, 'graphic_allele_quality_cds.png')
     rotation = 0
     x_prefix = ''
-    create_bar_graphic (error_name, error_value, 'Error type when converting to CDS', x_prefix,  'Number of errors', 'Type of errors that are generated when trying to convert to CDS ' , rotation , allele_quality_graphic_file) 
-    
+    create_bar_graphic (error_name, error_value, 'Error type when converting to CDS', x_prefix,  'Number of errors', 'Type of errors that are generated when trying to convert to CDS ' , rotation , allele_quality_graphic_file)
+
     logger.info('Schema info has been completed processed ')
-    
+
     return True
 
 
@@ -490,14 +463,14 @@
     # Save proteins percent to file
     proteins_percent_file = os.path.join(output_dir, 'summary' , 'proteins_percent.tsv')
     save_simple_dict_to_file (proteins_percent_per_gene, heading_summary_proteins_percent, proteins_percent_file ,logger)
-    
+
     # create the diagram to display the percent proteins for each gene
     # round number to 1 decimal to show the graphic
     all_percent = []
     percent_values = proteins_percent_per_gene.values()
     for percent_value in percent_values :
         all_percent.append(str(round(float(percent_value), 1)))
-    
+
     #all_percent =  list(proteins_percent_per_gene.values() )
     percent_list = sorted(list(set(all_percent)))
     percent_number = []
@@ -510,11 +483,11 @@
     create_bar_graphic (x_axis_label, percent_number, 'Percent of proteins ', x_prefix ,
                         'Number of genes', 'Percent of Alleles that coding for the same protein (in %)'
                         , rotation, protein_percent_graphic_file)
-    
+
     return True
 
 
-# · * · * · * · * · * · * · * · * · * · * · * · * · * · * · * · * · * · * · * · * · * · * · * · * · * · * · * ·  #  
+# · * · * · * · * · * · * · * · * · * · * · * · * · * · * · * · * · * · * · * · * · * · * · * · * · * · * · * ·  #
 # Keep info extracted from schema: duplicates, subsets, quality, lenght statistics, annotation and general info  #
 # · * · * · * · * · * · * · * · * · * · * · * · * · * · * · * · * · * · * · * · * · * · * · * · * · * · * · * ·  #
 
@@ -525,11 +498,11 @@
     header_schema_statistics = ['Core Gene', 'Mode', 'Mean', 'Standard Deviation', 'Min Length', 'Max Length', 'Schema Variability', 'Total']
     header_annotation = ['Core Gene', 'Gene Annotation', 'Product Annotation'] ####
     header_alleles_duplicated = ['Core Gene', 'Duplicated alleles group IDs' ]
-    header_alleles_subsets = ['Core Gene', 'Allele', 'Subsets alleles group IDs' ] 
+    header_alleles_subsets = ['Core Gene', 'Allele', 'Subsets alleles group IDs' ]
     header_schema_info = ['Core Gene', 'Allele', 'Nucleotides Sequence', 'Length', 'Encoding CDS' , 'Allele Quality', 'Direction', 'Protein Sequence']
-    
+
     schema_files = get_fasta_file_list(inputdir, logger)
-    
+
     logger.info('Extract the raw information for each gene in the schema')
 
     #schema_info_dict, schema_quality_per_class_ids, allele_duplicated, allele_subsets, raw_proteins_per_genes = extract_info_schema (schema_files, logger)
@@ -557,15 +530,15 @@
         for core in sorted(allele_duplicated) :
             for duplication in (allele_duplicated[core]):
                 allele_duplicated_fh.write(core + '\t'  + ', '.join(map(str, list(duplication))) + '\n')
- 
+
     # Saving alleles subsets to file
-    logger.info('Saving subsets alleles to file..') 
+    logger.info('Saving subsets alleles to file..')
     #os.makedirs(os.path.join(outputdir, 'raw_info', 'subsets_alleles'))
-    allele_subsets_file =  os.path.join(outputdir, 'raw_info' , 'alleles_subsets.tsv')    
+    allele_subsets_file =  os.path.join(outputdir, 'raw_info' , 'alleles_subsets.tsv')
     with open (allele_subsets_file , 'w') as allele_subsets_fh :
         allele_subsets_fh.write('\t'.join(header_alleles_subsets) + '\n')
         for core in sorted(allele_subsets) :
-            for allele_id in allele_subsets[core]: 
+            for allele_id in allele_subsets[core]:
                 allele_subsets_fh.write(core + '\t' + allele_id + '\t' + ', '.join(map(str, list(allele_subsets[core][allele_id]))) + '\n')
 
     # Saving schema quality to file
@@ -578,11 +551,11 @@
                                         len(schema_quality_per_class_ids[core]['bad_quality: no_stop']), len(schema_quality_per_class_ids[core]['bad_quality: no_start_stop']), \
                                         len(schema_quality_per_class_ids[core]['bad_quality: multiple_stop'])]
 
-            ### orden alfabético? (['bad_quality: multiple_stop', 'bad_quality: no_start', 'bad_quality: no_start_stop', 'bad_quality: no_stop', 'good_quality'])            
+            ### orden alfabético? (['bad_quality: multiple_stop', 'bad_quality: no_start', 'bad_quality: no_start_stop', 'bad_quality: no_stop', 'good_quality'])
             #len_quality_class_type = []
             #for quality_class in sorted(schema_quality_per_class_ids[core]):
              #   len_quality_class_type.append(len(quality_class))
-            #len_quality_class_type = [len(value) for value in list(schema_quality_per_class_ids[core].values())] 
+            #len_quality_class_type = [len(value) for value in list(schema_quality_per_class_ids[core].values())]
 
             quality_fh.write(core + '\t' + '\t'.join (map(str, len_quality_class_type)) + '\t' + str(sum(len_quality_class_type)) + '\n')
 
@@ -601,26 +574,26 @@
             stat_fh.write(core + '\t' + '\t'.join (map(str,schema_statistics[core])) + '\t' + ', '.join(length_number) + '\t' + str(total_alleles) + '\n')
 
     # Saving schema annotation to file
-    logger.info('Saving core gene schema annotation to file..') 
-    annotation_file =  os.path.join(outputdir, 'raw_info' , 'annotation.tsv')    
+    logger.info('Saving core gene schema annotation to file..')
+    annotation_file =  os.path.join(outputdir, 'raw_info' , 'annotation.tsv')
     with open (annotation_file , 'w') as annot_fh :
         annot_fh.write('\t'.join(header_annotation) + '\n')
         for core in sorted(annotation_core_dict) :
             annot_fh.write(core + '\t' + '\t'.join(annotation_core_dict[core]) + '\n')
 
     logger.info('Completed dumped raw information to files')
-        
-    #summary_schema_info(schema_info_dict, outputdir, logger) 
-    #summary_proteins (raw_proteins_per_genes, outputdir, logger) 
+
+    #summary_schema_info(schema_info_dict, outputdir, logger)
+    #summary_proteins (raw_proteins_per_genes, outputdir, logger)
 
     return schema_quality_per_class_ids, allele_duplicated, allele_subsets, schema_files
 
 
-# · * · * · * · * · * · * · * · * · * · * · * · * · * · * · * · * · * · * · * · * ·  #  
+# · * · * · * · * · * · * · * · * · * · * · * · * · * · * · * · * · * · * · * · * ·  #
 # Filter schema removing subsets, duplicates and bad quality alleles from each locus #
 # · * · * · * · * · * · * · * · * · * · * · * · * · * · * · * · * · * · * · * · * ·  #
 
-def remove_alleles_from_schema (schema_files, remove_subsets, remove_duplicates, remove_no_cds, new_schema, allele_subsets, allele_duplicated, schema_quality_per_class, schema_dir, outputdir, logger): 
+def remove_alleles_from_schema (schema_files, remove_subsets, remove_duplicates, remove_no_cds, new_schema, allele_subsets, allele_duplicated, schema_quality_per_class, schema_dir, outputdir, logger):
                                 ## logger?
 
     ## Create a copy of core genes schema if updateschema = 'new' / 'New'
@@ -628,10 +601,10 @@
       #  print("Ha entrado a true new schema para filtrar el esquema", '\n')
         no_filtered_schema_dir = schema_dir
         schema_dir_name = os.path.basename(no_filtered_schema_dir)
-        schema_dir = os.path.join(outputdir, schema_dir_name + '_filtered') 
+        schema_dir = os.path.join(outputdir, schema_dir_name + '_filtered')
         shutil.copytree(no_filtered_schema_dir, schema_dir)
         logger.info('Copying core genes fasta files to filter schema')
-        
+
         schema_files = get_fasta_file_list(schema_dir, logger)
 
 
@@ -639,12 +612,12 @@
     pbar = ProgressBar ()
     for schema_file in pbar (schema_files) :
         core_name = os.path.basename (schema_file).split('.') [0]
-        
+
         alleles_to_remove = []
 
-        if remove_subsets == 'true':           
+        if remove_subsets == 'true':
             if core_name in allele_subsets:
-                subsets_alleles = sum(list(allele_subsets [core_name].values()), []) 
+                subsets_alleles = sum(list(allele_subsets [core_name].values()), [])
                 alleles_to_remove += [x for x in subsets_alleles]
 
         if remove_duplicates == 'true':
@@ -662,7 +635,7 @@
 
         alleles_in_locus_dict = {}
         allele_str_id = ''
-        
+
         for allele in SeqIO.parse(schema_file, 'fasta'):
             if '_' in str(allele.id):
                 split_id = str(allele.id).split('_')
@@ -670,7 +643,7 @@
                 allele_str_id = '_'.join(split_id[0:len(split_id)])
             else:
                 allele_id = int(allele.id)
-            
+
             alleles_in_locus_dict[allele_id] = str(allele.seq)
 
 
@@ -682,34 +655,19 @@
                     else:
                         allele_id_comp = str(allele_id)
                     schema_fh.write('>' + allele_id_comp + '\n' + alleles_in_locus_dict[allele_id] + '\n' + '\n' )
-                                                                                                                                 
+
     return True
 
-<<<<<<< HEAD
-'''
-if __name__ == '__main__' :
-    version = 'analyze_schema  version 0.0.1'
-    if len(sys.argv) == 1 :
-        print( 'Mandatory parameters are missing to execute the program. \n ' ,'Usage: "analyze_schema -help " for more information \n')
-        exit (0)
-    if sys.argv[1] == '-v' or sys.argv[1] == '--version':
-        print( version, '\n')
-        exit (0)
-    arguments = check_arg(sys.argv[1:])
-'''
-def processing_evaluate_schema (arguments) :
-=======
-
-# · * · * · * · * · * · * · * · * · * · * · * · * #  
+
+# · * · * · * · * · * · * · * · * · * · * · * · * #
 # Processing schema analysis and schema filtering #
 # · * · * · * · * · * · * · * · * · * · * · * · * #
 
 def processing_analyze_schema(arguments) :
-    
->>>>>>> fd44ec70
+
     start_time = datetime.now()
     print('Start the execution at :', start_time )
-    
+
     # Open log file
     logger = open_log ('analyze_schema.log')
 
@@ -733,7 +691,7 @@
     ## Get schema analysis ##
     #########################
     #analyze_schema (arguments.inputdir, arguments.outputdir, arguments.alt,  logger)
-    schema_quality_per_class_ids, allele_duplicated, allele_subsets, schema_files = analyze_schema (arguments.inputdir, arguments.outputdir, arguments.genus, arguments.species, arguments.usegenus, logger)        
+    schema_quality_per_class_ids, allele_duplicated, allele_subsets, schema_files = analyze_schema (arguments.inputdir, arguments.outputdir, arguments.genus, arguments.species, arguments.usegenus, logger)
     if not schema_quality_per_class_ids:
         print('There is an error while processing the schema analysis. Check the log file to get more information \n')
         exit(0)
@@ -748,8 +706,5 @@
 
     end_time = datetime.now()
     print('completed execution at :', end_time )
-<<<<<<< HEAD
-=======
-    
->>>>>>> fd44ec70
-    return True
+
+    return True