--- conflicted
+++ resolved
@@ -421,11 +421,6 @@
                              prot_que + '/' + prot_seq, missense_synonym, prot_annotation[prot_que[0]] + ' / ' + prot_annotation[prot_seq[0]]])
             if '-' in str(codon_seq) :
                 break
-<<<<<<< HEAD
-
-=======
- 
->>>>>>> d54edb9e
     return snp_list
 
 
@@ -571,17 +566,10 @@
 
     elif 90 <= float(pident) and new_sequence_length != '-':
         # (BLAST 90 con resultado, buen coverage BLAST, bajo coverage new_sseq)
-<<<<<<< HEAD
         locus_mean = int(schema_statistics[core_name][0])
-        coverage_blast = int(s_length) / locus_mean
+        coverage_blast = int(s_length) / locus_mean * 100
         #coverage_blast = int(s_length) / matching_allele_length
-        coverage_new_sequence = new_sequence_length / matching_allele_length
-=======
-        locus_mean = int(schema_statistics[core_name][0]) 
-        coverage_blast = int(s_length) / locus_mean * 100
-        #coverage_blast = int(s_length) / matching_allele_length  
         coverage_new_sequence = new_sequence_length / matching_allele_length * 100
->>>>>>> d54edb9e
         if coverage_new_sequence < 1:
             add_info = 'New sequence coverage under threshold: {}%'.format(coverage)
         else:
@@ -1351,17 +1339,10 @@
     header_paralogs = ['Core Gene','Sample Name', 'Gene Annotation', 'Product Annotation', 'Paralog Tag', 'ID %', 'Allele', 'Allele Quality', 'Contig', 'Bitscore', 'Contig start', 'Contig end', 'Sequence', 'Predicted Sequence']
     header_inferred = ['Core Gene','Sample Name', 'INF tag', 'Gene Annotation', 'Product Annotation', 'Allele', 'Allele Quality', 'Contig', 'Bitscore', 'Query length', 'Contig length', 'New sequence length' , 'Mismatch' , 'gaps', 'Contig start', 'Contig end',  'New sequence', 'Predicted Sequence']
     header_asm = ['Core Gene', 'Sample Name', 'ASM tag', 'Gene Annotation', 'Product Annotation', 'Allele', 'Allele Quality', 'Contig', 'Bitscore', 'Query length', 'Contig length', 'New sequence length' , 'Mismatch' , 'gaps', 'Contig start', 'Contig end',  'New sequence', 'Additional info', 'Predicted Sequence']
-<<<<<<< HEAD
     header_alm = ['Core Gene', 'Sample Name', 'ALM tag', 'Gene Annotation', 'Product Annotation', 'Allele', 'Allele Quality', 'Contig', 'Bitscore', 'Query length', 'Contig length', 'New sequence length' , 'Mismatch' , 'gaps', 'Contig start', 'Contig end',  'New sequence', 'Additional info', 'Predicted Sequence']
-    header_plot = ['Core Gene', 'Sample Name', 'Gene Annotation', 'Product Annotation', 'Allele', 'Allele Quality', 'Contig','Bit Score', 'Contig start', 'Contig end', 'Sequence', 'Predicted Sequence']
-    header_lnf_tpr = ['Core Gene', 'Sample Name', 'Gene Annotation', 'Product Annotation', 'Tag', 'Allele', 'Allele Quality', 'ID %', 'Blast sequence coverage', 'New sequence coverage', 'Allele length', 'Blast sequence length', 'New sequence length', 'Additional info']
-    header_snp = ['Core Gene', 'Sample Name', 'Allele number', 'Position', 'Mutation Schema/Sample', 'Codon Schema/Sample','Protein in Schema/Sample', 'Missense/Synonymous','Annotation Sample / Schema']
-=======
-    header_alm = ['Core Gene', 'Sample Name', 'ALM tag', 'Gene Annotation', 'Product Annotation', 'Allele', 'Allele Quality', 'Contig', 'Bitscore', 'Query length', 'Contig length', 'New sequence length' , 'Mismatch' , 'gaps', 'Contig start', 'Contig end',  'New sequence', 'Additional info', 'Predicted Sequence']    
     header_plot = ['Core Gene', 'Sample Name', 'Gene Annotation', 'Product Annotation', 'Allele', 'Allele Quality', 'Contig','Bitscore', 'Contig start', 'Contig end', 'Sequence', 'Predicted Sequence']
-    header_lnf_tpr = ['Core Gene', 'Sample Name', 'Gene Annotation', 'Product Annotation', 'Tag', 'Allele', 'Allele Quality', 'ID %', 'Blast sequence coverage %', 'New sequence coverage %', 'Query length', 'Contig length', 'New sequence length', 'Additional info']        
+    header_lnf_tpr = ['Core Gene', 'Sample Name', 'Gene Annotation', 'Product Annotation', 'Tag', 'Allele', 'Allele Quality', 'ID %', 'Blast sequence coverage %', 'New sequence coverage %', 'Query length', 'Contig length', 'New sequence length', 'Additional info']
     header_snp = ['Core Gene', 'Sample Name', 'Allele', 'Position', 'Mutation Schema/Sample', 'Codon Schema/Sample','Amino acid in Schema/Sample', 'Mutation type','Annotation Schema/Sample']
->>>>>>> d54edb9e
     header_protein = ['Core Gene','Sample Name', 'Protein in ' , 'Protein sequence']
     header_match_alignment = ['Core Gene','Sample Name','Alignment', 'Sequence']
     header_stprofile = ['Sample Name', 'ST']
@@ -1388,15 +1369,9 @@
     exact_file =  os.path.join(outputdir, 'exact.tsv')
     with open (exact_file , 'w') as exact_fh :
         exact_fh.write('\t'.join(header_exact)+ '\n')
-<<<<<<< HEAD
-        for core in sorted(exact_dict):
-            for sample in sorted(exact_dict[core]):
-                exact_fh.write(core + '\t' + sample + '\t' + '\t'.join(exact_dict[core][sample]) + '\n')
-=======
-        for sample in sorted(exact_dict): 
+        for sample in sorted(exact_dict):
             for core in sorted(exact_dict[sample]):
                 exact_fh.write(core + '\t' + sample + '\t' + '\t'.join(exact_dict[sample][core]) + '\n')
->>>>>>> d54edb9e
 
     ## Saving paralog alleles to file
     logger.info('Saving paralog information to file..')
